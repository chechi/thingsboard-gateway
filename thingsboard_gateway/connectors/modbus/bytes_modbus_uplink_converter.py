--- conflicted
+++ resolved
@@ -89,12 +89,7 @@
                         decoded_data = None
                     if config_data == "rpc":
                         return decoded_data
-<<<<<<< HEAD
                     self._log.debug("datatype: %s \t key: %s \t value: %s", self.__datatypes[config_data], tag, str(decoded_data))
-=======
-                    log.debug("datatype: %s \t key: %s \t value: %s", self.__datatypes[config_data], tag,
-                              str(decoded_data))
->>>>>>> a33115ae
                     if decoded_data is not None:
                         self.__result[self.__datatypes[config_data]].append({tag: decoded_data})
                 except Exception as e:
