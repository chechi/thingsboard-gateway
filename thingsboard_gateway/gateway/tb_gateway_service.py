#     Copyright 2024. ThingsBoard
#
#     Licensed under the Apache License, Version 2.0 (the "License");
#     you may not use this file except in compliance with the License.
#     You may obtain a copy of the License at
#
#         http://www.apache.org/licenses/LICENSE-2.0
#
#     Unless required by applicable law or agreed to in writing, software
#     distributed under the License is distributed on an "AS IS" BASIS,
#     WITHOUT WARRANTIES OR CONDITIONS OF ANY KIND, either express or implied.
#     See the License for the specific language governing permissions and
#     limitations under the License.

import logging
import logging.config
import logging.handlers
import multiprocessing.managers
import os.path
import subprocess
from os import execv, listdir, path, pathsep, stat, system
from platform import system as platform_system
from queue import SimpleQueue
from random import choice
from signal import signal, SIGINT
from string import ascii_lowercase, hexdigits
from sys import argv, executable, getsizeof
from threading import RLock, Thread, main_thread, current_thread
from time import sleep, time, monotonic
from copy import deepcopy

from simplejson import JSONDecodeError, dumps, load, loads
from yaml import safe_load

from thingsboard_gateway.connectors.connector import Connector
from thingsboard_gateway.gateway.constant_enums import DeviceActions, Status
from thingsboard_gateway.gateway.constants import CONNECTED_DEVICES_FILENAME, CONNECTOR_PARAMETER, \
    PERSISTENT_GRPC_CONNECTORS_KEY_FILENAME, RENAMING_PARAMETER, CONNECTOR_NAME_PARAMETER, DEVICE_TYPE_PARAMETER, \
    CONNECTOR_ID_PARAMETER, ATTRIBUTES_FOR_REQUEST
from thingsboard_gateway.gateway.device_filter import DeviceFilter
from thingsboard_gateway.gateway.duplicate_detector import DuplicateDetector
from thingsboard_gateway.gateway.shell.proxy import AutoProxy
from thingsboard_gateway.gateway.statistics_service import StatisticsService
from thingsboard_gateway.gateway.tb_client import TBClient
from thingsboard_gateway.storage.file.file_event_storage import FileEventStorage
from thingsboard_gateway.storage.memory.memory_event_storage import MemoryEventStorage
from thingsboard_gateway.storage.sqlite.sqlite_event_storage import SQLiteEventStorage
from thingsboard_gateway.tb_utility.tb_gateway_remote_configurator import RemoteConfigurator
from thingsboard_gateway.tb_utility.tb_handler import TBLoggerHandler
from thingsboard_gateway.tb_utility.tb_loader import TBModuleLoader
from thingsboard_gateway.tb_utility.tb_logger import TbLogger
from thingsboard_gateway.tb_utility.tb_remote_shell import RemoteShell
from thingsboard_gateway.tb_utility.tb_updater import TBUpdater
from thingsboard_gateway.tb_utility.tb_utility import TBUtility

GRPC_LOADED = False
try:
    from thingsboard_gateway.gateway.grpc_service.grpc_connector import GrpcConnector
    from thingsboard_gateway.gateway.grpc_service.tb_grpc_manager import TBGRPCServerManager

    GRPC_LOADED = True
except ImportError:
    print("Cannot load GRPC connector!")

    class GrpcConnector:
        pass

    class TBGRPCServerManager:
        pass
log: TbLogger = None  # type: ignore
main_handler = logging.handlers.MemoryHandler(-1)

DEFAULT_CONNECTORS = {
    "mqtt": "MqttConnector",
    "modbus": "ModbusConnector",
    "opcua": "OpcUaConnector",
    "ble": "BLEConnector",
    "request": "RequestConnector",
    "can": "CanConnector",
    "bacnet": "BACnetConnector",
    "odbc": "OdbcConnector",
    "rest": "RESTConnector",
    "snmp": "SNMPConnector",
    "ftp": "FTPConnector",
    "socket": "SocketConnector",
    "xmpp": "XMPPConnector",
    "ocpp": "OcppConnector",
}

DEFAULT_STATISTIC = {
    'enable': True,
    'statsSendPeriodInSeconds': 600
}

DEFAULT_DEVICE_FILTER = {
    'enable': False
}


def load_file(path_to_file):
    with open(path_to_file, 'r') as target_file:
        content = load(target_file)
    return content


class GatewayManager(multiprocessing.managers.BaseManager):
    def __init__(self, address=None, authkey=b''):
        super().__init__(address=address, authkey=authkey)
        self.gateway = None

    def has_gateway(self):
        return self.gateway is not None

    def add_gateway(self, gateway):
        self.gateway = gateway

    def shutdown(self) -> None:
        super().__exit__(None, None, None)


class TBGatewayService:

    DEFAULT_TIMEOUT = 5

    EXPOSED_GETTERS = [
        'ping',
        'get_status',
        'get_storage_name',
        'get_storage_events_count',
        'get_available_connectors',
        'get_connector_status',
        'get_connector_config'
    ]

    def __init__(self, config_file=None):
        self.__init_variables()
        if current_thread() is main_thread():
            signal(SIGINT, lambda _, __: self.__stop_gateway())

        self.__lock = RLock()
        self.__process_async_actions_thread = Thread(target=self.__process_async_device_actions,
                                                     name="Async device actions processing thread", daemon=True)

        self._config_dir = path.dirname(path.abspath(config_file)) + path.sep
        if config_file is None:
            config_file = (path.dirname(path.dirname(path.abspath(__file__))) +
                           '/config/tb_gateway.json'.replace('/', path.sep))

        logging_error = None
        try:
            with open(self._config_dir + 'logs.json', 'r') as file:
                log_config = load(file)
            logging.config.dictConfig(log_config)
        except Exception as e:
            logging_error = e

        global log
        log = TbLogger('service', gateway=self, level='INFO')
        global main_handler
        self.main_handler = main_handler
        log.addHandler(self.main_handler)

        # load general configuration YAML/JSON
        self.__config = self.__load_general_config(config_file)

        # change main config if Gateway running with docker env variables
        self.__modify_main_config()

        log.info("Gateway starting...")
        self._event_storage = self._event_storage_types[self.__config["storage"]["type"]](self.__config["storage"])
        self.__duplicate_detector = DuplicateDetector(self.available_connectors_by_name)
        self.__updater = TBUpdater()
        self.version = self.__updater.get_version()
        log.info("ThingsBoard IoT gateway version: %s", self.version["current_version"])
        self.name = ''.join(choice(ascii_lowercase) for _ in range(64))

        self.__connectors_not_found = False
        self._load_connectors()
        self.__connectors_init_start_success = True
        try:
            self.__connect_with_connectors()
        except Exception as e:
            log.exception("Error while connecting to connectors: %s", e)
            self.__connectors_init_start_success = False

        connection_logger = logging.getLogger('tb_connection')
        self.tb_client = TBClient(self.__config["thingsboard"], self._config_dir, connection_logger)
        try:
            self.tb_client.disconnect()
        except Exception as e:
            log.exception(e)
        self.tb_client.register_service_subscription_callback(self.subscribe_to_required_topics)
        self.tb_client.connect()
        if self.stopped:
            return
        if logging_error is not None:
            self.send_telemetry({"ts": time() * 1000, "values": {
                "LOGS": "Logging loading exception, logs.json is wrong: %s" % (str(logging_error),)}})
            TBLoggerHandler.set_default_handler()
        self.remote_handler = TBLoggerHandler(self)
        log.addHandler(self.remote_handler)
        # self.main_handler.setTarget(self.remote_handler)
        self.__save_converted_data_thread = Thread(name="Storage fill thread", daemon=True,
                                                   target=self.__send_to_storage)
        self.__save_converted_data_thread.start()

        self.init_remote_shell(self.__config["thingsboard"].get("remoteShell"))
        self.__rpc_processing_thread = Thread(target=self.__send_rpc_reply_processing, daemon=True,
                                              name="RPC processing thread")
        self.__rpc_processing_thread.start()
        self.__rpc_to_devices_processing_thread = Thread(target=self.__rpc_to_devices_processing, daemon=True,
                                                         name="RPC to devices processing thread")
        self.__rpc_to_devices_processing_thread.start()

        self.init_grpc_service(self.__config.get('grpc'))

        self.__devices_idle_checker = self.__config['thingsboard'].get('checkingDeviceActivity', {})
        self.__check_devices_idle = self.__devices_idle_checker.get('checkDeviceInactivity', False)
        if self.__check_devices_idle:
            thread = Thread(name='Checking devices idle time', target=self.__check_devices_idle_time, daemon=True)
            thread.start()
            log.info('Start checking devices idle time')

        self.init_statistics_service(self.__config['thingsboard'].get('statistics', DEFAULT_STATISTIC))

        self.__min_pack_send_delay_ms = self.__config['thingsboard'].get('minPackSendDelayMS', 50)
        self.__min_pack_send_delay_ms = self.__min_pack_send_delay_ms / 1000.0
        self.__min_pack_size_to_send = self.__config['thingsboard'].get('minPackSizeToSend', 500)
        self.__max_payload_size_in_bytes = self.__config["thingsboard"].get("maxPayloadSizeBytes", 8196)

        self._send_thread = Thread(target=self.__read_data_from_storage, daemon=True,
                                   name="Send data to Thingsboard Thread")
        self._send_thread.start()

        self.init_device_filtering(self.__config['thingsboard'].get('deviceFiltering', DEFAULT_DEVICE_FILTER))

        log.info("Gateway started.")

        self._watchers_thread = Thread(target=self._watchers, name='Watchers', daemon=True)
        self._watchers_thread.start()

        self.__init_remote_configuration()

        if self.__connectors_not_found:
            self.connectors_configs = {}
            self.load_connectors()

        try:
            log.warning("Initials connections with connectors was failed, trying again...")
            if not self.__connectors_init_start_success:
                self.connect_with_connectors()
                log.info("Initials connections with connectors was successful.")
        except Exception as e:
            log.exception("Error while connecting to connectors, please update configuration: %s", e)

        self.__load_persistent_devices()

        if self.__config['thingsboard'].get('managerEnabled', False):
            manager_address = '/tmp/gateway'
            if path.exists('/tmp/gateway'):
                try:
                    # deleting old manager if it was closed incorrectly
                    system('rm -rf /tmp/gateway')
                except OSError as e:
                    log.exception(e)
                manager_address = '/tmp/gateway'
            if platform_system() == 'Windows':
                manager_address = ('127.0.0.1', 9999)
            self.manager = GatewayManager(address=manager_address, authkey=b'gateway')

            if current_thread() is main_thread():
                GatewayManager.register('get_gateway',
                                        self.get_gateway,
                                        proxytype=AutoProxy,
                                        exposed=self.EXPOSED_GETTERS,
                                        create_method=False)
                self.server = self.manager.get_server()
                self.server.serve_forever()

        while not self.stopped:
            try:
                sleep(1)
            except KeyboardInterrupt:
                self.__stop_gateway()
                break

    def __init_variables(self):
        self.stopped = False
        self.__device_filter_config = None
        self.__device_filter = None
        self.__grpc_manager = None
        self.__remote_shell = None
        self.__statistics = None
        self.__statistics_service = None
        self.__grpc_config = None
        self.__grpc_connectors = None
        self.__grpc_manager = None
        self.__remote_configurator = None
        self.tb_client = None
        self.__requested_config_after_connect = False
        self.__rpc_reply_sent = False
        self.__subscribed_to_rpc_topics = False
        self.__rpc_remote_shell_command_in_progress = None
        self.connectors_configs = {}
        self.__scheduled_rpc_calls = []
        self.__rpc_requests_in_progress = {}
        self.available_connectors_by_name: dict[str, Connector] = {}
        self.available_connectors_by_id: dict[str, Connector] = {}
        self.__connector_incoming_messages = {}
        self.__connected_devices = {}
        self.__renamed_devices = {}
        self.__saved_devices = {}
        self.__added_devices = {}
        self.__events = []
        self.__grpc_connectors = {}
        self._default_connectors = DEFAULT_CONNECTORS

        self._published_events = SimpleQueue()
        self.__rpc_processing_queue = SimpleQueue()
        self.__rpc_to_devices_queue = SimpleQueue()
        self.__async_device_actions_queue = SimpleQueue()
        self.__rpc_register_queue = SimpleQueue()
        self.__converted_data_queue = SimpleQueue()

        self.__updates_check_period_ms = 300000
        self.__updates_check_time = 0

        self._implemented_connectors = {}
        self._event_storage_types = {
            "memory": MemoryEventStorage,
            "file": FileEventStorage,
            "sqlite": SQLiteEventStorage,
        }
        self.__gateway_rpc_methods = {
            "ping": self.__rpc_ping,
            "stats": self.__form_statistics,
            "devices": self.__rpc_devices,
            "update": self.__rpc_update,
            "version": self.__rpc_version,
            "device_renamed": self.__process_renamed_gateway_devices,
            "device_deleted": self.__process_deleted_gateway_devices,
        }
        self.__rpc_scheduled_methods_functions = {
            "restart": {"function": execv, "arguments": (executable, [executable.split(pathsep)[-1]] + argv)},
            "reboot": {"function": subprocess.call, "arguments": (["shutdown", "-r", "-t", "0"],)},
        }
        self.async_device_actions = {
            DeviceActions.CONNECT: self.add_device,
            DeviceActions.DISCONNECT: self.del_device
        }

    @staticmethod
    def __load_general_config(config_file):
        file_extension = config_file.split('.')[-1]
        if file_extension == 'json' and os.path.exists(config_file):
            with open(config_file) as general_config:
                try:
                    return load(general_config)
                except Exception as e:
                    log.exception('Failed to load configuration file:\n %s', e)
        else:
            log.warning('YAML configuration is deprecated. '
                        'Please, use JSON configuration instead.')
            log.warning(
                'See default configuration on '
                'https://thingsboard.io/docs/iot-gateway/configuration/')

            config = {}
            try:
                filename = ''.join(config_file.split('.')[:-1])
                with open(filename + '.yaml') as general_config:
                    config = safe_load(general_config)

                with open(filename + '.json', 'w') as file:
                    file.writelines(dumps(config, indent='  '))
            except Exception as e:
                log.exception('Failed to load configuration file:\n %s', e)

            return config

    def init_grpc_service(self, config):
        self.__grpc_config = config # noqa
        if GRPC_LOADED and self.__grpc_config is not None and self.__grpc_config.get("enabled"):
            self.__process_async_actions_thread.start()
            self.__grpc_manager = TBGRPCServerManager(self, self.__grpc_config) # noqa
            self.__grpc_manager.set_gateway_read_callbacks(self.__register_connector, self.__unregister_connector)

    def init_statistics_service(self, config):
        self.__statistics = config # noqa
        if self.__statistics['enable']:
            if isinstance(self.__statistics_service, StatisticsService):
                self.__statistics_service.stop()
            self.__statistics_service = StatisticsService(self.__statistics['statsSendPeriodInSeconds'], self, log,
                                                          config_path=self._config_dir + self.__statistics[
                                                              'configuration'] if self.__statistics.get(
                                                              'configuration') else None)
        else:
            self.__statistics_service = None # noqa

    def init_device_filtering(self, config):
        self.__device_filter_config = config  # noqa
        self.__device_filter = None
        if self.__device_filter_config['enable'] and self.__device_filter_config.get('filterFile'):
            self.__device_filter = DeviceFilter(config_path=self._config_dir + self.__device_filter_config['filterFile']) # noqa

    def init_remote_shell(self, enable):
        self.__remote_shell = None
        if enable:
            log.warning("Remote shell is enabled. Please be carefully with this feature.")
            self.__remote_shell = RemoteShell(platform=self.__updater.get_platform(),
                                              release=self.__updater.get_release(),
                                              logger=log) # noqa

    @property
    def event_storage_types(self):
        return self._event_storage_types

    @property
    def config(self):
        return self.__config

    @config.setter
    def config(self, config):
        self.__config.update(config)

    @property
    def connected_devices(self):
        return len(self.__connected_devices.keys())

    @property
    def active_connectors(self):
        return len(self.available_connectors_by_id.keys())

    @property
    def inactive_connectors(self):
        return len(self.connectors_configs.keys()) - len(self.available_connectors_by_id.keys())

    @property
    def total_connectors(self):
        return len(self.connectors_configs.keys())

    def get_gateway(self):
        if self.manager.has_gateway():
            return self.manager.gateway
        else:
            self.manager.add_gateway(self)
            self.manager.register('gateway', lambda: self, proxytype=AutoProxy)

    def _watchers(self):
        try:
            gateway_statistic_send = 0
            connectors_configuration_check_time = 0

            while not self.stopped:
                cur_time = time() * 1000

                if not self.tb_client.client.is_connected() and self.__subscribed_to_rpc_topics:
                    self.__subscribed_to_rpc_topics = False

                if (not self.tb_client.is_connected()
                        and self.__remote_configurator is not None
                        and self.__requested_config_after_connect):
                    self.__requested_config_after_connect = False

                if (self.tb_client.is_connected()
                        and not self.tb_client.is_stopped()
                        and not self.__subscribed_to_rpc_topics):
                    for device in list(self.__saved_devices.keys()):
                        self.add_device(device,
                                        {CONNECTOR_PARAMETER: self.__saved_devices[device][CONNECTOR_PARAMETER]},
                                        device_type=self.__saved_devices[device][DEVICE_TYPE_PARAMETER])
                    self.subscribe_to_required_topics()

                if self.__scheduled_rpc_calls:
                    for rpc_call_index in range(len(self.__scheduled_rpc_calls)):
                        rpc_call = self.__scheduled_rpc_calls[rpc_call_index]
                        if cur_time > rpc_call[0]:
                            rpc_call = self.__scheduled_rpc_calls.pop(rpc_call_index)
                            result = None
                            try:
                                result = rpc_call[1]["function"](*rpc_call[1]["arguments"])
                            except Exception as e:
                                log.exception(e)

                            if result == 256:
                                log.warning("Error on RPC command: 256. Permission denied.")

                if ((self.__rpc_requests_in_progress or not self.__rpc_register_queue.empty())
                        and self.tb_client.is_connected()):
                    new_rpc_request_in_progress = {}
                    if self.__rpc_requests_in_progress:
                        for rpc_in_progress, data in self.__rpc_requests_in_progress.items():
                            if cur_time >= data[1]:
                                data[2](rpc_in_progress)
                                self.cancel_rpc_request(rpc_in_progress)
                                self.__rpc_requests_in_progress[rpc_in_progress] = "del"
                        new_rpc_request_in_progress = {key: value for key, value in
                                                       self.__rpc_requests_in_progress.items() if value != 'del'}
                    if not self.__rpc_register_queue.empty():
                        new_rpc_request_in_progress = self.__rpc_requests_in_progress
                        rpc_request_from_queue = self.__rpc_register_queue.get(False)
                        topic = rpc_request_from_queue["topic"]
                        data = rpc_request_from_queue["data"]
                        new_rpc_request_in_progress[topic] = data
                    self.__rpc_requests_in_progress = new_rpc_request_in_progress
                else:
                    try:
                        sleep(0.02)
                    except Exception as e:
                        log.exception(e)
                        break

                if (not self.__requested_config_after_connect and self.tb_client.is_connected()
                        and not self.tb_client.client.get_subscriptions_in_progress()):
                    self.__requested_config_after_connect = True
                    self._check_shared_attributes()

                if (cur_time - gateway_statistic_send > self.__statistics['statsSendPeriodInSeconds'] * 1000
                        and self.tb_client.is_connected()):
                    summary_messages = self.__form_statistics()
                    # with self.__lock:
                    self.send_telemetry(summary_messages)
                    gateway_statistic_send = time() * 1000
                    # self.__check_shared_attributes()

                if (cur_time - connectors_configuration_check_time > self.__config["thingsboard"].get("checkConnectorsConfigurationInSeconds", 60) * 1000 # noqa
                        and not (self.__remote_configurator is not None and self.__remote_configurator.in_process)):
                    self.check_connector_configuration_updates()
                    connectors_configuration_check_time = time() * 1000

                if cur_time - self.__updates_check_time >= self.__updates_check_period_ms:
                    self.__updates_check_time = time() * 1000
                    self.version = self.__updater.get_version()
        except Exception as e:
            log.exception(e)
            self.__stop_gateway()
            self.__close_connectors()
            log.info("The gateway has been stopped.")
            self.tb_client.stop()

    def __modify_main_config(self):
        env_variables = TBUtility.get_service_environmental_variables()
        self.__config['thingsboard'] = {**self.__config['thingsboard'], **env_variables}

    def __close_connectors(self):
        for current_connector in self.available_connectors_by_id:
            try:
                close_start = monotonic()
                while not self.available_connectors_by_id[current_connector].is_stopped():
                    self.available_connectors_by_id[current_connector].close()
                    if monotonic() - close_start > 5:
                        log.error("Connector %s close timeout", current_connector)
                        break
                log.debug("Connector %s closed connection.", current_connector)
            except Exception as e:
                log.exception("Error while closing connector %s", current_connector, exc_info=e)

    def __stop_gateway(self):
        self.stopped = True
        self.__updater.stop()
        log.info("Stopping...")

        if self.__statistics_service is not None:
            self.__statistics_service.stop()

        if self.__grpc_manager is not None:
            self.__grpc_manager.stop()
        if os.path.exists("/tmp/gateway"):
            os.remove("/tmp/gateway")
        self.__close_connectors()
        if hasattr(self, "_event_storage"):
            self._event_storage.stop()
        log.info("The gateway has been stopped.")
        self.tb_client.disconnect()
        self.tb_client.stop()
        if hasattr(self, "manager"):
            self.manager.shutdown()

    def __init_remote_configuration(self, force=False):
        remote_configuration_enabled = self.__config["thingsboard"].get("remoteConfiguration")
        if not remote_configuration_enabled and force:
            log.info("Remote configuration is enabled forcibly!")
        if (remote_configuration_enabled or force) and self.__remote_configurator is None:
            try:
                self.__remote_configurator = RemoteConfigurator(self, self.__config)
                if self.tb_client.is_connected() and not self.tb_client.client.get_subscriptions_in_progress():
                    self._check_shared_attributes()
            except Exception as e:
                log.exception(e)
        if self.__remote_configurator is not None:
            self.__remote_configurator.send_current_configuration()

    def _attributes_parse(self, content, *args):
        try:
            log.debug("Received data: %s, %s", content, args)
            if content is not None:
                shared_attributes = content.get("shared", {})
                client_attributes = content.get("client", {})
                if shared_attributes or client_attributes:
                    self.__process_attributes_response(shared_attributes, client_attributes)
                else:
                    self.__process_attribute_update(content)

                if shared_attributes:
                    log.debug("Shared attributes received (%s).",
                              ", ".join([attr for attr in shared_attributes.keys()]))
                if client_attributes:
                    log.debug("Client attributes received (%s).",
                              ", ".join([attr for attr in client_attributes.keys()]))
        except Exception as e:
            log.exception(e)

    def __process_attribute_update(self, content):
        self.__process_remote_logging_update(content.get("RemoteLoggingLevel"))
        self.__process_remote_configuration(content)
        self.__process_remote_converter_configuration_update(content)

    def __process_attributes_response(self, shared_attributes, client_attributes):
        if shared_attributes:
            log.debug("Shared attributes received: %s", shared_attributes)
        if client_attributes:
            log.debug("Client attributes received: %s", client_attributes)
        self.__process_remote_logging_update(shared_attributes.get('RemoteLoggingLevel'))
        self.__process_remote_configuration(shared_attributes)

    def __process_remote_logging_update(self, remote_logging_level):
        if remote_logging_level == 'NONE':
            self.remote_handler.deactivate()
            log.info('Remote logging has being deactivated.')
        elif remote_logging_level is not None:
            if self.remote_handler.current_log_level != remote_logging_level or not self.remote_handler.activated:
                self.main_handler.setLevel(remote_logging_level)
                self.remote_handler.activate(remote_logging_level)
                log.info('Remote logging has being updated. Current logging level is: %s ',
                         remote_logging_level)

    def __process_remote_converter_configuration_update(self, content: dict):
        try:
            key = list(content.keys())[0]
            connector_name, converter_name = key.split(':')
            log.info('Got remote converter configuration update')
            if not self.available_connectors_by_name.get(connector_name):
                raise ValueError

            self.available_connectors_by_name[connector_name].update_converter_config(converter_name, content[key])  # noqa
        except (ValueError, AttributeError, IndexError) as e:
            log.debug('Failed to process remote converter update: %s', e)

    def update_connector_config_file(self, connector_name, config):
        for connector in self.__config['connectors']:
            if connector['name'] == connector_name:
                self.__save_connector_config_file(connector['configuration'], config)

                log.info('Updated %s configuration file', connector_name)
                return

    def __save_connector_config_file(self, connector_filename, config):
        with open(self._config_dir + connector_filename, 'w', encoding='UTF-8') as file:
            file.writelines(dumps(config, indent=4))

    def __process_deleted_gateway_devices(self, deleted_device_name: str):
        log.info("Received deleted gateway device notification: %s", deleted_device_name)
        if deleted_device_name in list(self.__renamed_devices.values()):
            first_device_name = TBUtility.get_dict_key_by_value(self.__renamed_devices, deleted_device_name)
            del self.__renamed_devices[first_device_name]
            deleted_device_name = first_device_name
            log.debug("Current renamed_devices dict: %s", self.__renamed_devices)
        if deleted_device_name in self.__connected_devices:
            del self.__connected_devices[deleted_device_name]
            log.debug("Device %s - was removed from __connected_devices", deleted_device_name)
        if deleted_device_name in self.__saved_devices:
            del self.__saved_devices[deleted_device_name]
            log.debug("Device %s - was removed from __saved_devices", deleted_device_name)
        if hasattr(self, "__duplicate_detector"):
            self.__duplicate_detector.delete_device(deleted_device_name)
        self.__save_persistent_devices()
        self.__load_persistent_devices()
        return {'success': True}

    def __process_renamed_gateway_devices(self, renamed_device: dict):
        if self.__config.get('handleDeviceRenaming', True):
            log.info("Received renamed gateway device notification: %s", renamed_device)
            old_device_name, new_device_name = renamed_device.popitem()
            if old_device_name in list(self.__renamed_devices.values()):
                device_name_key = TBUtility.get_dict_key_by_value(self.__renamed_devices, old_device_name)
            else:
                device_name_key = new_device_name
            self.__renamed_devices[device_name_key] = new_device_name
            self.__duplicate_detector.rename_device(old_device_name, new_device_name)

            self.__save_persistent_devices()
            self.__load_persistent_devices()
            log.debug("Current renamed_devices dict: %s", self.__renamed_devices)
        else:
            log.debug("Received renamed device notification %r, but device renaming handle is disabled",
                      renamed_device)
        return {'success': True}

    def __process_remote_configuration(self, new_configuration):
        if new_configuration is not None and self.__remote_configurator is not None:
            try:
                self.__remote_configurator.process_config_request(new_configuration)
            except Exception as e:
                log.exception(e)

    def get_config_path(self):
        return self._config_dir

    def subscribe_to_required_topics(self):
        if not self.__subscribed_to_rpc_topics and self.tb_client.is_connected():
            self.tb_client.client.clean_device_sub_dict()
            self.tb_client.client.gw_set_server_side_rpc_request_handler(self._rpc_request_handler)
            self.tb_client.client.set_server_side_rpc_request_handler(self._rpc_request_handler)
            self.tb_client.client.subscribe_to_all_attributes(self._attribute_update_callback)
            self.tb_client.client.gw_subscribe_to_all_attributes(self._attribute_update_callback)
            self.__subscribed_to_rpc_topics = True # noqa

    def request_device_attributes(self, device_name, shared_keys, client_keys, callback):
        if client_keys is not None:
            self.tb_client.client.gw_request_client_attributes(device_name, client_keys, callback)
        if shared_keys is not None:
            self.tb_client.client.gw_request_shared_attributes(device_name, shared_keys, callback)

    def _check_shared_attributes(self, shared_keys=None, client_keys=None):
        if shared_keys is None:
            shared_keys = ATTRIBUTES_FOR_REQUEST
        self.tb_client.client.request_attributes(callback=self._attributes_parse,
                                                 shared_keys=shared_keys,
                                                 client_keys=client_keys)

    def __register_connector(self, session_id, connector_key):
        if (self.__grpc_connectors.get(connector_key) is not None
                and self.__grpc_connectors[connector_key]['id'] not in self.available_connectors_by_id):
            target_connector = self.__grpc_connectors.get(connector_key)
            connector = GrpcConnector(self, target_connector['config'], self.__grpc_manager, session_id)
            connector.setName(target_connector['name'])
            self.available_connectors_by_name[connector.get_name()] = connector
            self.available_connectors_by_id[connector.get_id()] = connector
            self.__grpc_manager.registration_finished(Status.SUCCESS, session_id, target_connector)
            log.info("[%r][%r] GRPC connector with key %s registered with name %s", session_id,
                     connector.get_id(), connector_key, connector.get_name())
        elif self.__grpc_connectors.get(connector_key) is not None:
            self.__grpc_manager.registration_finished(Status.FAILURE, session_id, None)
            log.error("[%r] GRPC connector with key: %s - already registered!", session_id, connector_key)
        else:
            self.__grpc_manager.registration_finished(Status.NOT_FOUND, session_id, None)
            log.error("[%r] GRPC configuration for connector with key: %s - not found", session_id,
                      connector_key)

    def __unregister_connector(self, session_id, connector_key):
        if (self.__grpc_connectors.get(connector_key) is not None
                and self.__grpc_connectors[connector_key]['id'] in self.available_connectors_by_id):
            connector_id = self.__grpc_connectors[connector_key]['id']
            target_connector = self.available_connectors_by_id.pop(connector_id)
            self.__grpc_manager.unregister(Status.SUCCESS, session_id, target_connector)
            log.info("[%r] GRPC connector with key %s and name %s - unregistered", session_id, connector_key,
                     target_connector.get_name())
        elif self.__grpc_connectors.get(connector_key) is not None:
            self.__grpc_manager.unregister(Status.NOT_FOUND, session_id, None)
            log.error("[%r] GRPC connector with key: %s - is not registered!", session_id, connector_key)
        else:
            self.__grpc_manager.unregister(Status.FAILURE, session_id, None)
            log.error("[%r] GRPC configuration for connector with key: %s - not found and not registered",
                      session_id, connector_key)

    @staticmethod
    def _generate_persistent_key(connector, connectors_persistent_keys):
        if connectors_persistent_keys and connectors_persistent_keys.get(connector['name']) is not None:
            connector_persistent_key = connectors_persistent_keys[connector['name']]
        else:
            connector_persistent_key = "".join(choice(hexdigits) for _ in range(10))
            connectors_persistent_keys[connector['name']] = connector_persistent_key

        return connector_persistent_key

    def load_connectors(self, config=None):
        self._load_connectors(config=config)

    def _load_connectors(self, config=None):
        global log
        self.connectors_configs = {}
        connectors_persistent_keys = self.__load_persistent_connector_keys()

        if config:
            configuration = config.get('connectors')
        else:
            configuration = self.__config.get('connectors')

        if configuration:
            for connector in configuration:
                try:
                    connector_persistent_key = None
                    connector_type = connector["type"].lower() if connector.get("type") is not None else None

                    # can be removed in future releases
                    if connector_type == 'opcua_asyncio':
                        connector_type = 'opcua'

                    if connector_type is None:
                        log.error("Connector type is not defined!")
                        continue
                    if connector_type == "grpc" and self.__grpc_manager is None:
                        log.error("Cannot load connector with name: %s and type grpc. GRPC server is disabled!",
                                  connector['name'])
                        continue

                    if connector_type != "grpc":
                        connector_class = None
                        if connector.get('useGRPC', False):
                            module_name = f'Grpc{self._default_connectors.get(connector_type, connector.get("class"))}'
                            connector_class = TBModuleLoader.import_module(connector_type, module_name)

                        if self.__grpc_manager and self.__grpc_manager.is_alive() and connector_class:
                            connector_persistent_key = self._generate_persistent_key(connector,
                                                                                     connectors_persistent_keys)
                        else:
                            connector_class = TBModuleLoader.import_module(connector_type,
                                                                           self._default_connectors.get(
                                                                               connector_type,
                                                                               connector.get('class')))

                        if connector_class is None:
                            log.warning("Connector implementation not found for %s", connector['name'])
                        else:
                            self._implemented_connectors[connector_type] = connector_class
                    elif connector_type == "grpc":
                        if connector.get('key') == "auto":
                            self._generate_persistent_key(connector, connectors_persistent_keys)
                        else:
                            connector_persistent_key = connector['key']
                        log.info("Connector key for GRPC connector with name [%s] is: [%s]", connector['name'],
                                 connector_persistent_key)
                    config_file_path = self._config_dir + connector['configuration']

                    if not path.exists(config_file_path):
                        log.error("Configuration file for connector with name: %s not found!", connector['name'])
                        continue
                    with open(config_file_path, 'r', encoding="UTF-8") as conf_file:
                        connector_conf_file_data = conf_file.read()

                    connector_conf = connector_conf_file_data
                    try:
                        connector_conf = loads(connector_conf_file_data)
                    except JSONDecodeError as e:
                        log.debug(e)
                        log.warning("Cannot parse connector configuration as a JSON, it will be passed as a string.")

                    connector_id = TBUtility.get_or_create_connector_id(connector_conf)

                    if isinstance(connector_conf, dict):
                        if connector_conf.get('id') is None:
                            connector_conf['id'] = connector_id
                            with open(config_file_path, 'w', encoding="UTF-8") as conf_file:
                                conf_file.write(dumps(connector_conf, indent=2))
                    elif isinstance(connector_conf, str) and not connector_conf:
                        raise ValueError("Connector configuration is empty!")
                    elif isinstance(connector_conf, str):
                        start_find = connector_conf.find("{id_var_start}")
                        end_find = connector_conf.find("{id_var_end}")
                        if not (start_find > -1 and end_find > -1):
                            connector_conf = "{id_var_start}" + str(connector_id) + "{id_var_end}" + connector_conf

                    if not self.connectors_configs.get(connector_type):
                        self.connectors_configs[connector_type] = []
                    if connector_type != 'grpc' and isinstance(connector_conf, dict):
                        connector_conf["name"] = connector['name']
                    if connector_type != 'grpc':
                        connector_configuration = {connector['configuration']: connector_conf}
                    else:
                        connector_configuration = connector_conf
                    self.connectors_configs[connector_type].append({"name": connector['name'],
                                                                    "id": connector_id,
                                                                    "config": connector_configuration,
                                                                    "config_updated": stat(config_file_path),
                                                                    "config_file_path": config_file_path,
                                                                    "grpc_key": connector_persistent_key})
                except Exception as e:
                    log.exception("Error on loading connector: %r", e)
            if connectors_persistent_keys:
                self.__save_persistent_keys(connectors_persistent_keys)
        else:
            log.warning("Connectors - not found!")
            if self.tb_client is not None and self.tb_client.is_connected():
                self.__init_remote_configuration(force=True)
            else:
                self.__connectors_not_found = True

    def connect_with_connectors(self):
        self.__connect_with_connectors()

    def __connect_with_connectors(self):
        global log
        for connector_type in self.connectors_configs:
            connector_type = connector_type.lower()
            for connector_config in self.connectors_configs[connector_type]:
                if self._implemented_connectors.get(connector_type) is not None:
                    if connector_type != 'grpc' and 'Grpc' not in self._implemented_connectors[connector_type].__name__:
                        for config in connector_config["config"]:
                            connector = None
                            connector_name = None
                            connector_id = None
                            try:
                                if connector_config["config"][config] is not None:
                                    if ("logLevel" in connector_config["config"][config]
                                        and len(connector_config["config"][config].keys()) > 3) or \
                                            ("logLevel" not in connector_config["config"][config]
                                             and len(connector_config["config"][config].keys()) >= 1):
                                        connector_name = connector_config["name"]
                                        connector_id = connector_config["id"]

                                        available_connector = self.available_connectors_by_id.get(connector_id)

                                        if available_connector is None or available_connector.is_stopped():
                                            connector = self._implemented_connectors[connector_type](self,
                                                                                                     deepcopy(connector_config["config"][config]), # noqa
                                                                                                     connector_type)
                                            connector.name = connector_name
                                            self.available_connectors_by_id[connector_id] = connector
                                            self.available_connectors_by_name[connector_name] = connector
                                            connector.open()
                                        else:
                                            log.warning("[%r] Connector with name %s already exists and not stopped!",
                                                        connector_id, connector_name)
                                    else:
                                        log.warning("Config incorrect for %s", connector_type)
                                else:
                                    log.warning("Config is empty for %s", connector_type)
                            except Exception as e:
                                log.error("[%r] Error on loading connector %r: %r", connector_id, connector_name, e)
                                log.exception(e, attr_name=connector_name)
                                if connector is not None and not connector.is_stopped():
                                    connector.close()
                    else:
                        self.__grpc_connectors.update({connector_config['grpc_key']: connector_config})
                        if connector_type != 'grpc':
                            connector_dir_abs = "/".join(self._config_dir.split("/")[:-2])
                            connector_file_name = f'{connector_type}_connector.py'
                            connector_abs_path = f'{connector_dir_abs}/grpc_connectors/{connector_type}/{connector_file_name}' # noqa
                            connector_config_json = dumps({
                                **connector_config,
                                'gateway': {
                                    'host': 'localhost',
                                    'port': self.__config['grpc']['serverPort']
                                }
                            })

                            thread = Thread(target=self._run_connector,
                                            args=(connector_abs_path, connector_config_json,),
                                            daemon=True, name='Separated GRPC Connector')
                            thread.start()

    def _run_connector(self, connector_abs_path, connector_config_json):
        subprocess.run(['python3', connector_abs_path, connector_config_json, self._config_dir],
                       check=True,
                       universal_newlines=True)

    def check_connector_configuration_updates(self):
        configuration_changed = False
        for connector_type in self.connectors_configs:
            for connector_config in self.connectors_configs[connector_type]:
                if stat(connector_config["config_file_path"]) != connector_config["config_updated"]:
                    configuration_changed = True
                    break
            if configuration_changed:
                break
        if configuration_changed:
            self.__close_connectors()
            self._load_connectors()
            self.__connect_with_connectors()

            # Updating global self.__config['connectors'] configuration for states syncing
            for connector_type in self.connectors_configs:
                for connector_config in self.connectors_configs[connector_type]:
                    for (index, connector) in enumerate(self.__config['connectors']):
                        if connector_config['config'].get(connector['configuration']):
                            self.__config['connectors'][index]['configurationJson'] = connector_config['config'][
                                connector['configuration']]

            if self.__remote_configurator is not None:
                self.__remote_configurator.send_current_configuration()

    @StatisticsService.CollectStorageEventsStatistics('eventsAdded')
    def send_to_storage(self, connector_name, connector_id, data=None):
        if data is None:
            log.error("[%r]Data is empty from connector %r!", connector_id, connector_name)
        try:
            device_valid = True
            if self.__device_filter:
                device_valid = self.__device_filter.validate_device(connector_name, data)

            if not device_valid:
                log.warning('Device %s forbidden', data['deviceName'])
                return Status.FORBIDDEN_DEVICE

            filtered_data = self.__duplicate_detector.filter_data(connector_name, data)
            if filtered_data:
                self.__converted_data_queue.put((connector_name, connector_id, filtered_data), True, 100)
                return Status.SUCCESS
            else:
                return Status.NO_NEW_DATA
        except Exception as e:
            log.exception("Cannot put converted data!", exc_info=e)
            return Status.FAILURE

    def __send_to_storage(self):
        while not self.stopped:
            try:
                if not self.__converted_data_queue.empty():
                    connector_name, connector_id, event = self.__converted_data_queue.get(True, 100)
                    data_array = event if isinstance(event, list) else [event]
                    for data in data_array:
                        if not connector_name == self.name:
                            if 'telemetry' not in data:
                                data['telemetry'] = []
                            if 'attributes' not in data:
                                data['attributes'] = []
                            if not TBUtility.validate_converted_data(data):
                                log.error("[%r] Data from %s connector is invalid.", connector_id, connector_name)
                                continue
                            if data.get('deviceType') is None:
                                device_name = data['deviceName']
                                if self.__connected_devices.get(device_name) is not None:
                                    data["deviceType"] = self.__connected_devices[device_name]['device_type']
                                elif self.__saved_devices.get(device_name) is not None:
                                    data["deviceType"] = self.__saved_devices[device_name]['device_type']
                                else:
                                    data["deviceType"] = "default"
                            if data["deviceName"] in self.__renamed_devices:
                                data["deviceName"] = self.__renamed_devices[data["deviceName"]]
                            if self.tb_client.is_connected() and (data["deviceName"] not in self.get_devices() or
                                 data["deviceName"] not in self.__connected_devices):
                                if self.available_connectors_by_id.get(connector_id) is not None:
                                    self.add_device(data["deviceName"],
                                                    {CONNECTOR_PARAMETER: self.available_connectors_by_id[connector_id]},
                                                    device_type=data["deviceType"])
                                elif self.available_connectors_by_name.get(connector_name) is not None:
                                    self.add_device(data["deviceName"],
                                                    {CONNECTOR_PARAMETER: self.available_connectors_by_name[connector_name]},
                                                    device_type=data["deviceType"])
                                else:
                                    log.error("Connector %s is not available!", connector_name)

                            if not self.__connector_incoming_messages.get(connector_id):
                                self.__connector_incoming_messages[connector_id] = 0
                            else:
                                self.__connector_incoming_messages[connector_id] += 1
                        else:
                            data["deviceName"] = "currentThingsBoardGateway"
                            data['deviceType'] = "gateway"

                        if hasattr(self, "__check_devices_idle") and self.__check_devices_idle:
                            self.__connected_devices[data['deviceName']]['last_receiving_data'] = time()

                        data = self.__convert_telemetry_to_ts(data)

                        max_data_size = self.get_max_payload_size_bytes()
                        if self.__get_data_size(data) >= max_data_size:
                            # Data is too large, so we will attempt to send in pieces
                            adopted_data = {"deviceName": data['deviceName'],
                                            "deviceType": data['deviceType'],
                                            "attributes": {},
                                            "telemetry": []}
                            empty_adopted_data_size = self.__get_data_size(adopted_data)
                            adopted_data_size = empty_adopted_data_size

                            # First, loop through the attributes
                            for attribute in data['attributes']:
                                adopted_data['attributes'].update(attribute)
                                adopted_data_size += self.__get_data_size(attribute)
                                if adopted_data_size >= max_data_size:
                                    # We have surpassed the max_data_size, so send what we have and clear attributes
                                    self.__send_data_pack_to_storage(adopted_data, connector_name, connector_id)
                                    adopted_data['attributes'] = {}
                                    adopted_data_size = empty_adopted_data_size

                            # Now, loop through telemetry. Possibly have some unsent attributes that have been adopted.
                            telemetry = data['telemetry'] if isinstance(data['telemetry'], list) else [
                                data['telemetry']]
                            ts_to_index = {}
                            for ts_kv_list in telemetry:
                                ts = ts_kv_list['ts']
                                for kv in ts_kv_list['values']:
                                    if ts in ts_to_index:
                                        kv_data = {kv: ts_kv_list['values'][kv]}
                                        adopted_data['telemetry'][ts_to_index[ts]]['values'].update(kv_data)
                                    else:
                                        kv_data = {'ts': ts, 'values': {kv: ts_kv_list['values'][kv]}}
                                        adopted_data['telemetry'].append(kv_data)
                                        ts_to_index[ts] = len(adopted_data['telemetry']) - 1

                                    adopted_data_size += self.__get_data_size(kv_data)
                                    if adopted_data_size >= max_data_size:
                                        # we have surpassed the max_data_size,
                                        # so send what we have and clear attributes and telemetry
                                        self.__send_data_pack_to_storage(adopted_data, connector_name, connector_id)
                                        adopted_data['telemetry'] = []
                                        adopted_data['attributes'] = {}
                                        adopted_data_size = empty_adopted_data_size
                                        ts_to_index = {}

                            # It is possible that we get here and have some telemetry or attributes not yet sent,
                            # so check for that.
                            if len(adopted_data['telemetry']) > 0 or len(adopted_data['attributes']) > 0:
                                self.__send_data_pack_to_storage(adopted_data, connector_name, connector_id)
                                # technically unnecessary to clear here, but leaving for consistency.
                                adopted_data['telemetry'] = []
                                adopted_data['attributes'] = {}
                        else:
                            self.__send_data_pack_to_storage(data, connector_name, connector_id)

                else:
                    sleep(0.02)
            except Exception as e:
                log.exception(e)

    @staticmethod
    def __get_data_size(data: dict):
        return getsizeof(str(data))

    @staticmethod
    def get_data_size(data):
        return TBGatewayService.__get_data_size(data)

    @staticmethod
    def __convert_telemetry_to_ts(data):
        telemetry = {}
        telemetry_with_ts = []
        for item in data["telemetry"]:
            if item.get("ts") is None:
                telemetry.update(item)
            else:
                if isinstance(item['ts'], int):
                    telemetry_with_ts.append({"ts": item["ts"], "values": item["values"]})
                else:
                    log.warning('Data has invalid TS (timestamp) format! Using generated TS instead.')
                    telemetry_with_ts.append({"ts": int(time() * 1000), "values": item["values"]})

        if telemetry_with_ts:
            data["telemetry"] = telemetry_with_ts
        elif len(data['telemetry']) > 0:
            data["telemetry"] = {"ts": int(time() * 1000), "values": telemetry}
        return data

    def __send_data_pack_to_storage(self, data, connector_name, connector_id=None):
        json_data = dumps(data)
        save_result = self._event_storage.put(json_data)
        if not save_result:
            log.error('%rData from the device "%s" cannot be saved, connector name is %s.',
                      "[" + connector_id + "] " if connector_id is not None else "",
                      data["deviceName"], connector_name)

    def check_size(self, devices_data_in_event_pack):
        if (self.__get_data_size(devices_data_in_event_pack)
                >= self.get_max_payload_size_bytes()):
            self.__send_data(devices_data_in_event_pack)
            for device in devices_data_in_event_pack:
                devices_data_in_event_pack[device]["telemetry"] = []
                devices_data_in_event_pack[device]["attributes"] = {}

    def __read_data_from_storage(self):
        devices_data_in_event_pack = {}
        global log
        log.debug("Send data Thread has been started successfully.")
        log.debug("Maximal size of the client message queue is: %r",
                  self.tb_client.client._client._max_queued_messages) # noqa pylint: disable=protected-access

        while not self.stopped:
            try:
                if self.tb_client.is_connected():
                    events = []

                    if self.__remote_configurator is None or not self.__remote_configurator.in_process:
                        events = self._event_storage.get_event_pack()
                        StatisticsService.add_count('storageMsgPulled', count=len(events))

                    if events:
<<<<<<< HEAD
                        # telemetry_dp_count and attribute_dp_count using only for statistics
                        telemetry_dp_count = 0
                        attribute_dp_count = 0

=======
                        log.debug("Retrieved %r events from the storage.", len(events))
>>>>>>> b80247a6
                        for event in events:
                            try:
                                current_event = loads(event)
                            except Exception as e:
                                log.exception(e)
                                continue

                            if not devices_data_in_event_pack.get(current_event["deviceName"]): # noqa
                                devices_data_in_event_pack[current_event["deviceName"]] = {"telemetry": [],
                                                                                           "attributes": {}}
                            if current_event.get("telemetry"):
                                if isinstance(current_event["telemetry"], list):
                                    for item in current_event["telemetry"]:
                                        self.check_size(devices_data_in_event_pack)
                                        devices_data_in_event_pack[current_event["deviceName"]]["telemetry"].append(item) # noqa
                                        telemetry_dp_count += 1
                                else:
                                    self.check_size(devices_data_in_event_pack)
                                    devices_data_in_event_pack[current_event["deviceName"]]["telemetry"].append(current_event["telemetry"]) # noqa
                                    telemetry_dp_count += 1
                            if current_event.get("attributes"):
                                if isinstance(current_event["attributes"], list):
                                    for item in current_event["attributes"]:
                                        self.check_size(devices_data_in_event_pack)
                                        devices_data_in_event_pack[current_event["deviceName"]]["attributes"].update(item.items()) # noqa
                                        attribute_dp_count += 1
                                else:
                                    self.check_size(devices_data_in_event_pack)
                                    devices_data_in_event_pack[current_event["deviceName"]]["attributes"].update(current_event["attributes"].items()) # noqa
                                    attribute_dp_count += 1
                        if devices_data_in_event_pack:
                            if not self.tb_client.is_connected():
                                continue
                            while self.__rpc_reply_sent:
                                sleep(.01)
                            self.__send_data(devices_data_in_event_pack) # noqa

                        if self.tb_client.is_connected() and (
                                self.__remote_configurator is None or not self.__remote_configurator.in_process):
                            success = True
                            while not self._published_events.empty():
                                if (self.__remote_configurator is not None
                                    and self.__remote_configurator.in_process) or \
                                        not self.tb_client.is_connected() or \
                                        self._published_events.empty() or \
                                        self.__rpc_reply_sent:
                                    success = False
                                    break

                                events = [self._published_events.get(False, 10) for _ in
                                          range(min(self.__min_pack_size_to_send, self._published_events.qsize()))]
                                for event in events:
                                    try:
                                        if (self.tb_client.is_connected()
                                                and (self.__remote_configurator is None
                                                     or not self.__remote_configurator.in_process)):
                                            if self.tb_client.client.quality_of_service == 1:
                                                success = event.get() == event.TB_ERR_SUCCESS
                                            else:
                                                success = True
                                        else:
                                            break
                                    except RuntimeError as e:
                                        log.error("Error while sending data to ThingsBoard, it will be resent.",
                                                  exc_info=e)
                                        success = False
                                    except Exception as e:
                                        log.error("Error while sending data to ThingsBoard, it will be resent.",
                                                  exc_info=e)
                                        success = False

                            if success and self.tb_client.is_connected():
                                self._event_storage.event_pack_processing_done()
                                del devices_data_in_event_pack
                                devices_data_in_event_pack = {}
                                StatisticsService.add_count('platformTsProduced', count=telemetry_dp_count)
                                StatisticsService.add_count('platformAttrProduced', count=attribute_dp_count)
                                StatisticsService.add_count('platformMsgPushed', count=len(events))
                        else:
                            continue
                    else:
                        sleep(self.__min_pack_send_delay_ms)
                else:
                    sleep(1)
            except Exception as e:
                log.exception(e)
                sleep(1)
        log.info("Send data Thread has been stopped successfully.")

    @StatisticsService.CollectAllSentTBBytesStatistics(start_stat_type='allBytesSentToTB')
    def __send_data(self, devices_data_in_event_pack):
        try:
            for device in devices_data_in_event_pack:
                final_device_name = device if self.__renamed_devices.get(device) is None else self.__renamed_devices[
                    device]

                if devices_data_in_event_pack[device].get("attributes"):
                    if device == self.name or device == "currentThingsBoardGateway":
                        self._published_events.put(
                            self.send_attributes(devices_data_in_event_pack[device]["attributes"]))
                    else:
                        self._published_events.put(self.gw_send_attributes(final_device_name,
                                                                           devices_data_in_event_pack[
                                                                               device]["attributes"]))
                if devices_data_in_event_pack[device].get("telemetry"):
                    if device == self.name or device == "currentThingsBoardGateway":
                        self._published_events.put(
                            self.send_telemetry(devices_data_in_event_pack[device]["telemetry"]))
                    else:
                        self._published_events.put(self.gw_send_telemetry(final_device_name,
                                                                          devices_data_in_event_pack[
                                                                              device]["telemetry"]))
                devices_data_in_event_pack[device] = {"telemetry": [], "attributes": {}}
        except Exception as e:
            log.exception(e)

    @StatisticsService.CountMessage('msgsReceivedFromPlatform')
    def _rpc_request_handler(self, request_id, content):
        try:
            device = content.get("device")
            if device is not None:
                self.__rpc_to_devices_queue.put((request_id, content, monotonic()))
            else:
                try:
                    method_split = content["method"].split('_')
                    module = None
                    if len(method_split) > 0:
                        module = method_split[0]
                    if module is not None:
                        result = None
                        if self.connectors_configs.get(module):
                            log.debug("Connector \"%s\" for RPC request \"%s\" found", module, content["method"])
                            for connector_name in self.available_connectors_by_name:
                                if self.available_connectors_by_name[connector_name]._connector_type == module: # noqa pylint: disable=protected-access
                                    log.debug("Sending command RPC %s to connector %s", content["method"],
                                              connector_name)
                                    content['id'] = request_id
                                    result = self.available_connectors_by_name[connector_name].server_side_rpc_handler(content) # noqa E501
                        elif module == 'gateway' or (self.__remote_shell and module in self.__remote_shell.shell_commands):
                            result = self.__rpc_gateway_processing(request_id, content)
                        else:
                            log.error("Connector \"%s\" not found", module)
                            result = {"error": "%s - connector not found in available connectors." % module,
                                      "code": 404}
                        if result is None:
                            self.send_rpc_reply(None, request_id, success_sent=False)
                        elif isinstance(result, dict) and "qos" in result:
                            self.send_rpc_reply(None, request_id,
                                                dumps({k: v for k, v in result.items() if k != "qos"}),
                                                quality_of_service=result["qos"])
                        else:
                            self.send_rpc_reply(None, request_id, dumps(result))
                except Exception as e:
                    self.send_rpc_reply(None, request_id, "{\"error\":\"%s\", \"code\": 500}" % str(e))
                    log.exception(e)
        except Exception as e:
            log.exception(e)

    def __rpc_to_devices_processing(self):
        while not self.stopped:
            if not self.__rpc_to_devices_queue.empty():
                request_id, content, received_time = self.__rpc_to_devices_queue.get()
                timeout = content.get("params", {}).get("timeout", self.DEFAULT_TIMEOUT)
                if monotonic() - received_time > timeout:
                    log.error("RPC request %s timeout", request_id)
                    self.send_rpc_reply(content["device"], request_id, "{\"error\":\"Request timeout\", \"code\": 408}")
                device = content.get("device")
                if device in self.get_devices():
                    connector = self.get_devices()[content['device']].get(CONNECTOR_PARAMETER)
                    if connector is not None:
                        content['id'] = request_id
                        connector.server_side_rpc_handler(content)
                    else:
                        log.error("Received RPC request but connector for the device %s not found. Request data: \n %s",
                                  content["device"],
                                  dumps(content))
                else:
                    self.__rpc_to_devices_queue.put((request_id, content, received_time))
            else:
                sleep(.01)

    def __rpc_gateway_processing(self, request_id, content):
        log.info("Received RPC request to the gateway, id: %s, method: %s", str(request_id), content["method"])
        arguments = content.get('params', {})
        method_to_call = content["method"].replace("gateway_", "")
        result = None
        if self.__remote_shell is not None:
            method_function = self.__remote_shell.shell_commands.get(method_to_call,
                                                                     self.__gateway_rpc_methods.get(method_to_call))
        else:
            log.info("Remote shell is disabled.")
            method_function = self.__gateway_rpc_methods.get(method_to_call)
        if method_function is None and method_to_call in self.__rpc_scheduled_methods_functions:
            seconds_to_restart = arguments * 1000 if arguments and arguments != '{}' else 0
            self.__scheduled_rpc_calls.append([time() * 1000 + seconds_to_restart,
                                               self.__rpc_scheduled_methods_functions[method_to_call]])
            log.info("Gateway %s scheduled in %i seconds", method_to_call, seconds_to_restart / 1000)
            result = {"success": True}
        elif method_function is None:
            log.error("RPC method %s - Not found", content["method"])
            return {"error": "Method not found", "code": 404}
        elif isinstance(arguments, list):
            result = method_function(*arguments)
        elif arguments:
            result = method_function(arguments)
        else:
            result = method_function()
        return result

    @staticmethod
    def __rpc_ping(*args):
        log.debug("Ping RPC request received with arguments %s", args)
        return {"code": 200, "resp": "pong"}

    def __rpc_devices(self, *args):
        log.debug("Devices RPC request received with arguments %s", args)
        data_to_send = {}
        for device in self.__connected_devices:
            if self.__connected_devices[device][CONNECTOR_PARAMETER] is not None:
                data_to_send[device] = self.__connected_devices[device][CONNECTOR_PARAMETER].get_name()
        return {"code": 200, "resp": data_to_send}

    def __rpc_update(self, *args):
        log.debug("Update RPC request received with arguments %s", args)
        try:
            result = {"resp": self.__updater.update(),
                      "code": 200,
                      }
        except Exception as e:
            result = {"error": str(e),
                      "code": 500
                      }
        return result

    def __rpc_version(self, *args):
        log.debug("Version RPC request received with arguments %s", args)
        try:
            result = {"resp": self.__updater.get_version(), "code": 200}
        except Exception as e:
            result = {"error": str(e), "code": 500}
        return result

    def is_rpc_in_progress(self, topic):
        return topic in self.__rpc_requests_in_progress

    def rpc_with_reply_processing(self, topic, content):
        req_id = self.__rpc_requests_in_progress[topic][0]["data"]["id"]
        device = self.__rpc_requests_in_progress[topic][0]["device"]
        log.info("Outgoing RPC. Device: %s, ID: %d", device, req_id)
        self.send_rpc_reply(device, req_id, content)

    @StatisticsService.CollectRPCReplyStatistics(start_stat_type='allBytesSentToTB')
    @StatisticsService.CountMessage('msgsSentToPlatform')
    def send_rpc_reply(self, device=None, req_id=None, content=None, success_sent=None, wait_for_publish=None,
                       quality_of_service=0):
        self.__rpc_processing_queue.put((device, req_id, content, success_sent, wait_for_publish, quality_of_service))

    def __send_rpc_reply_processing(self):
        while not self.stopped:
            if not self.__rpc_processing_queue.empty():
                args = self.__rpc_processing_queue.get()
                self.__send_rpc_reply(*args)
            else:
                sleep(.1)

    def __send_rpc_reply(self, device=None, req_id=None, content=None, success_sent=None, wait_for_publish=None,
                         quality_of_service=0):
        try:
            self.__rpc_reply_sent = True
            rpc_response = {"success": False}
            if success_sent is not None:
                if success_sent:
                    rpc_response["success"] = True
            if device is not None and success_sent is not None:
                self.tb_client.client.gw_send_rpc_reply(device, req_id, dumps(rpc_response),
                                                        quality_of_service=quality_of_service)
            elif device is not None and req_id is not None and content is not None:
                self.tb_client.client.gw_send_rpc_reply(device, req_id, content, quality_of_service=quality_of_service)
            elif device is None and success_sent is not None:
                self.tb_client.client.send_rpc_reply(req_id, dumps(rpc_response), quality_of_service=quality_of_service,
                                                     wait_for_publish=wait_for_publish)
            elif device is None and content is not None:
                self.tb_client.client.send_rpc_reply(req_id, content, quality_of_service=quality_of_service,
                                                     wait_for_publish=wait_for_publish)
            self.__rpc_reply_sent = False
        except Exception as e:
            log.exception(e)

    def register_rpc_request_timeout(self, content, timeout, topic, cancel_method):
        # Put request in outgoing RPC queue. It will be eventually dispatched.
        self.__rpc_register_queue.put({"topic": topic, "data": (content, timeout, cancel_method)}, False)

    def cancel_rpc_request(self, rpc_request):
        content = self.__rpc_requests_in_progress[rpc_request][0]
        self.send_rpc_reply(device=content["device"], req_id=content["data"]["id"], success_sent=False)

    @StatisticsService.CountMessage('msgsReceivedFromPlatform')
    def _attribute_update_callback(self, content, *args):
        log.debug("Attribute request received with content: \"%s\"", content)
        log.debug(args)
        if content.get('device') is not None:
            try:
                self.__connected_devices[content["device"]][CONNECTOR_PARAMETER].on_attributes_update(content)
            except Exception as e:
                log.exception(e)
        else:
            self._attributes_parse(content)

    def __form_statistics(self):
        summary_messages = {"eventsProduced": 0, "eventsSent": 0}
        for connector in self.available_connectors_by_name:
            connector_camel_case = connector.replace(' ', '')
            telemetry = {
                (connector_camel_case + ' EventsProduced').replace(' ', ''):
                    self.available_connectors_by_name[connector].statistics.get('MessagesReceived', 0), # noqa
                (connector_camel_case + ' EventsSent').replace(' ', ''):
                    self.available_connectors_by_name[connector].statistics.get('MessagesSent', 0) # noqa
            }
            summary_messages['eventsProduced'] += telemetry[
                str(connector_camel_case + ' EventsProduced').replace(' ', '')]
            summary_messages['eventsSent'] += telemetry[
                str(connector_camel_case + ' EventsSent').replace(' ', '')]
            summary_messages.update(telemetry)
        return summary_messages

    def add_device_async(self, data):
        if data['deviceName'] not in self.__saved_devices:
            self.__async_device_actions_queue.put((DeviceActions.CONNECT, data))
            return Status.SUCCESS
        else:
            return Status.FAILURE

    def add_device(self, device_name, content, device_type=None):
        if self.tb_client is None or not self.tb_client.is_connected():
            return

        device_type = device_type if device_type is not None else 'default'
        self.__connected_devices[device_name] = {**content, DEVICE_TYPE_PARAMETER: device_type}
        self.__saved_devices[device_name] = {**content, DEVICE_TYPE_PARAMETER: device_type}
        self.__save_persistent_devices()
        self.tb_client.client.gw_connect_device(device_name, device_type)
        if device_name in self.__saved_devices:
            device_details = {
                'connectorType': content['connector'].get_type(),
                'connectorName': content['connector'].get_name()
            }
            self.__added_devices[device_name] = {"device_details": device_details, "last_send_ts": monotonic()}
            self.gw_send_attributes(device_name, device_details)

    def update_device(self, device_name, event, content):
        should_save = False
        if self.__connected_devices.get(device_name) is None:
            return
        if event == 'connector' and self.__connected_devices[device_name].get(event) != content:
            should_save = True
        self.__connected_devices[device_name][event] = content
        if should_save:
            self.__save_persistent_devices()
            self.send_to_storage(connector_name=content.get_name(),
                                 connector_id=content.get_id(),
                                 data={"deviceName": device_name,
                                       "deviceType": self.__connected_devices[device_name][DEVICE_TYPE_PARAMETER],
                                       "attributes": [{"connectorName": content.name}]})

    def del_device_async(self, data):
        if data['deviceName'] in self.__saved_devices:
            self.__async_device_actions_queue.put((DeviceActions.DISCONNECT, data))
            return Status.SUCCESS
        else:
            return Status.FAILURE

    def del_device(self, device_name):
        if device_name in self.__connected_devices:
            try:
                self.tb_client.client.gw_disconnect_device(device_name)
            except Exception as e:
                log.exception("Error on disconnecting device %s", device_name, exc_info=e)
            self.__connected_devices.pop(device_name, None)
            self.__saved_devices.pop(device_name, None)
            self.__save_persistent_devices()

    def get_devices(self, connector_id: str = None):
        return self.__connected_devices if connector_id is None else {
            device_name: self.__connected_devices[device_name][DEVICE_TYPE_PARAMETER] for device_name in
            self.__connected_devices.keys() if
            self.__connected_devices[device_name].get(CONNECTOR_PARAMETER) is not None and
            self.__connected_devices[device_name][CONNECTOR_PARAMETER].get_id() == connector_id}

    def __process_async_device_actions(self):
        while not self.stopped:
            if not self.__async_device_actions_queue.empty():
                action, data = self.__async_device_actions_queue.get()
                if action == DeviceActions.CONNECT:
                    self.add_device(data['deviceName'],
                                    {CONNECTOR_PARAMETER: self.available_connectors_by_name[data['name']]},
                                    data.get('deviceType'))
                elif action == DeviceActions.DISCONNECT:
                    self.del_device(data['deviceName'])
            else:
                sleep(.2)

    def __load_persistent_connector_keys(self):
        persistent_keys = {}
        if PERSISTENT_GRPC_CONNECTORS_KEY_FILENAME in listdir(self._config_dir) and \
                path.getsize(self._config_dir + PERSISTENT_GRPC_CONNECTORS_KEY_FILENAME) > 0:
            try:
                persistent_keys = load_file(self._config_dir + PERSISTENT_GRPC_CONNECTORS_KEY_FILENAME)
            except Exception as e:
                log.exception(e)
            log.debug("Loaded keys: %s", persistent_keys)
        else:
            log.debug("Persistent keys file not found")
        return persistent_keys

    def __save_persistent_keys(self, persistent_keys):
        try:
            with open(self._config_dir + PERSISTENT_GRPC_CONNECTORS_KEY_FILENAME, 'w') as persistent_keys_file:
                persistent_keys_file.write(dumps(persistent_keys, indent=2, sort_keys=True))
        except Exception as e:
            log.exception(e)

    def __load_persistent_devices(self):
        loaded_connected_devices = None
        if CONNECTED_DEVICES_FILENAME in listdir(self._config_dir) and \
                path.getsize(self._config_dir + CONNECTED_DEVICES_FILENAME) > 0:
            try:
                loaded_connected_devices = load_file(self._config_dir + CONNECTED_DEVICES_FILENAME)
            except Exception as e:
                log.exception(e)
        else:
            open(self._config_dir + CONNECTED_DEVICES_FILENAME, 'w').close()

        if loaded_connected_devices is not None:
            log.debug("Loaded devices:\n %s", loaded_connected_devices)
            for device_name in loaded_connected_devices:
                try:
                    if isinstance(loaded_connected_devices[device_name], str):
                        open(self._config_dir + CONNECTED_DEVICES_FILENAME, 'w').close()
                        log.debug("Old connected_devices file, new file will be created")
                        return
                    device_data_to_save = {}
                    if isinstance(loaded_connected_devices[device_name], list) \
                            and self.available_connectors_by_name.get(loaded_connected_devices[device_name][0]):
                        device_data_to_save = {
                            CONNECTOR_PARAMETER: self.available_connectors_by_name[loaded_connected_devices[device_name][0]], # noqa
                            DEVICE_TYPE_PARAMETER: loaded_connected_devices[device_name][1]}
                        if len(loaded_connected_devices[device_name]) > 2 and device_name not in self.__renamed_devices:
                            new_device_name = loaded_connected_devices[device_name][2]
                            self.__renamed_devices[device_name] = new_device_name
                    elif isinstance(loaded_connected_devices[device_name], dict):
                        connector = None
                        if not self.available_connectors_by_id.get(
                                loaded_connected_devices[device_name][CONNECTOR_ID_PARAMETER]):
                            log.warning("Connector with id %s not found, trying to use connector by name!",
                                        loaded_connected_devices[device_name][CONNECTOR_ID_PARAMETER])
                            connector = self.available_connectors_by_name.get(
                                loaded_connected_devices[device_name][CONNECTOR_NAME_PARAMETER])
                        else:
                            connector = self.available_connectors_by_id.get(
                                loaded_connected_devices[device_name][CONNECTOR_ID_PARAMETER])
                        if connector is None:
                            log.warning("Connector with name %s not found! probably it is disabled, device %s will be "
                                        "removed from the saved devices",
                                        loaded_connected_devices[device_name][CONNECTOR_NAME_PARAMETER], device_name)
                            continue
                        device_data_to_save = {
                            CONNECTOR_PARAMETER: connector,
                            DEVICE_TYPE_PARAMETER: loaded_connected_devices[device_name][DEVICE_TYPE_PARAMETER]}
                        if loaded_connected_devices[device_name].get(RENAMING_PARAMETER) is not None:
                            new_device_name = loaded_connected_devices[device_name][RENAMING_PARAMETER]
                            self.__renamed_devices[device_name] = new_device_name
                    self.__connected_devices[device_name] = device_data_to_save
                    for device in list(self.__connected_devices.keys()):
                        if device in self.__connected_devices:
                            self.add_device(device, self.__connected_devices[device], self.__connected_devices[device][
                                DEVICE_TYPE_PARAMETER])
                    self.__saved_devices[device_name] = device_data_to_save

                except Exception as e:
                    log.exception(e)
                    continue
        else:
            log.debug("No device found in connected device file.")
            self.__connected_devices = {} if self.__connected_devices is None else self.__connected_devices

    def __save_persistent_devices(self):
        with self.__lock:
            data_to_save = {}
            for device in self.__connected_devices:
                if self.__connected_devices[device][CONNECTOR_PARAMETER] is not None:
                    data_to_save[device] = {
                        CONNECTOR_NAME_PARAMETER: self.__connected_devices[device][CONNECTOR_PARAMETER].get_name(),
                        DEVICE_TYPE_PARAMETER: self.__connected_devices[device][DEVICE_TYPE_PARAMETER],
                        CONNECTOR_ID_PARAMETER: self.__connected_devices[device][CONNECTOR_PARAMETER].get_id(),
                        RENAMING_PARAMETER: self.__renamed_devices.get(device)
                    }
            with open(self._config_dir + CONNECTED_DEVICES_FILENAME, 'w') as config_file:
                try:
                    config_file.write(dumps(data_to_save, indent=2, sort_keys=True))
                except Exception as e:
                    log.exception(e)

            log.debug("Saved connected devices.")

    def __check_devices_idle_time(self):
        check_devices_idle_every_sec = self.__devices_idle_checker.get('inactivityCheckPeriodSeconds', 1)
        disconnect_device_after_idle = self.__devices_idle_checker.get('inactivityTimeoutSeconds', 50)

        while not self.stopped:
            for_deleting = []
            for (device_name, device) in self.__connected_devices.items():
                ts = time()

                if not device.get('last_receiving_data'):
                    device['last_receiving_data'] = ts

                last_receiving_data = device['last_receiving_data']

                if ts - last_receiving_data >= disconnect_device_after_idle:
                    for_deleting.append(device_name)

            for device_name in for_deleting:
                self.del_device(device_name)

                log.debug('Delete device %s for the reason of idle time > %s.',
                          device_name,
                          disconnect_device_after_idle)

            sleep(check_devices_idle_every_sec)

    @StatisticsService.CountMessage('msgsSentToPlatform')
    def send_telemetry(self, telemetry, quality_of_service=None, wait_for_publish=True):
        return self.tb_client.client.send_telemetry(telemetry, quality_of_service=quality_of_service,
                                                    wait_for_publish=wait_for_publish)

    @StatisticsService.CountMessage('msgsSentToPlatform')
    def gw_send_telemetry(self, device, telemetry, quality_of_service=1):
        return self.tb_client.client.gw_send_telemetry(device, telemetry, quality_of_service=quality_of_service)

    @StatisticsService.CountMessage('msgsSentToPlatform')
    def send_attributes(self, attributes, quality_of_service=None, wait_for_publish=True):
        return self.tb_client.client.send_attributes(attributes, quality_of_service=quality_of_service,
                                                     wait_for_publish=wait_for_publish)

    @StatisticsService.CountMessage('msgsSentToPlatform')
    def gw_send_attributes(self, device, attributes, quality_of_service=1):
        return self.tb_client.client.gw_send_attributes(device, attributes, quality_of_service=quality_of_service)

    # GETTERS --------------------
    def ping(self):
        return self.name

    def get_max_payload_size_bytes(self):
        if hasattr(self, '_TBGatewayService__max_payload_size_in_bytes'):
            return self.__max_payload_size_in_bytes

        return 8196

    # ----------------------------
    # Storage --------------------
    def get_storage_name(self):
        return self._event_storage.__class__.__name__

    def get_storage_events_count(self):
        return self._event_storage.len()

    # Connectors -----------------
    def get_available_connectors(self):
        return {num + 1: name for (num, name) in enumerate(self.available_connectors_by_name)}

    def get_connector_status(self, name):
        try:
            connector = self.available_connectors_by_name[name]
            return {'connected': connector.is_connected()}
        except KeyError:
            return f'Connector {name} not found!'

    def get_connector_config(self, name):
        try:
            connector = self.available_connectors_by_name[name]
            return connector.get_config()
        except KeyError:
            return f'Connector {name} not found!'

    # Gateway ----------------------
    def get_status(self):
        return {'connected': self.tb_client.is_connected()}

    def update_loggers(self):
        global log
        log = logging.getLogger('service')
        self._event_storage.update_logger()
        self.tb_client.update_logger()


if __name__ == '__main__':
    TBGatewayService(
        path.dirname(path.dirname(path.abspath(__file__))) + '/config/tb_gateway.yaml'.replace('/', path.sep))<|MERGE_RESOLUTION|>--- conflicted
+++ resolved
@@ -1174,14 +1174,11 @@
                         StatisticsService.add_count('storageMsgPulled', count=len(events))
 
                     if events:
-<<<<<<< HEAD
                         # telemetry_dp_count and attribute_dp_count using only for statistics
                         telemetry_dp_count = 0
                         attribute_dp_count = 0
 
-=======
                         log.debug("Retrieved %r events from the storage.", len(events))
->>>>>>> b80247a6
                         for event in events:
                             try:
                                 current_event = loads(event)
