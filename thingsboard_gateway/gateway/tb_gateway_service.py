--- conflicted
+++ resolved
@@ -538,11 +538,7 @@
         self.__updater.stop()
         log.info("Stopping...")
 
-<<<<<<< HEAD
-        if hasattr(self, '_TBGatewayService__statistics_service') and self.__statistics_service is not None:
-=======
         if self.__statistics_service is not None:
->>>>>>> 0021af28
             self.__statistics_service.stop()
 
         if self.__grpc_manager is not None:
@@ -856,15 +852,10 @@
                             connector_id = None
                             try:
                                 if connector_config["config"][config] is not None:
-<<<<<<< HEAD
-                                    if ("logLevel" in connector_config["config"][config] and "name" in connector_config["config"][config] and len(connector_config["config"][config].keys()) > 3) or \
-                                        "logLevel" not in connector_config["config"][config]:
-=======
                                     if ("logLevel" in connector_config["config"][config]
                                         and len(connector_config["config"][config].keys()) > 3) or \
                                             ("logLevel" not in connector_config["config"][config]
                                              and len(connector_config["config"][config].keys()) >= 1):
->>>>>>> 0021af28
                                         connector_name = connector_config["name"]
                                         connector_id = connector_config["id"]
 
