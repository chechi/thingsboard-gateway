--- conflicted
+++ resolved
@@ -74,11 +74,8 @@
             "opcua": "OpcUaConnector",
             "ble": "BLEConnector",
             "request": "RequestConnector",
-<<<<<<< HEAD
+            "can": "CanConnector",
             "bacnet": "BACnetConnector",
-=======
-            "can": "CanConnector"
->>>>>>> aa8757c4
         }
         self._implemented_connectors = {}
         self._event_storage_types = {
